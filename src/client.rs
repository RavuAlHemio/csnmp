--- conflicted
+++ resolved
@@ -156,11 +156,7 @@
     /// response. Agents may return fewer values if the full amount would not fit into an SNMP
     /// response.
     #[cfg_attr(feature = "tracing", instrument)]
-<<<<<<< HEAD
-    pub async fn get_bulk(&self, prev_oid: &ObjectIdentifier, non_repeaters: u32, max_repetitions: u32) -> Result<GetBulkResult, SnmpClientError> {
-=======
-    pub async fn get_bulk(&self, oids: &[ObjectIdentifier], non_repeaters: u32, max_repetitions: u32) -> Result<GetBulkResult, SnmpClientError> {
->>>>>>> 341d3b08
+    pub async fn get_bulk(&self, oids: &[&ObjectIdentifier], non_repeaters: u32, max_repetitions: u32) -> Result<GetBulkResult, SnmpClientError> {
         let options = self.get_operation_options();
         let request_id = self.request_id.fetch_add(1, Ordering::SeqCst);
         self.low_level_client.get_bulk(oids, non_repeaters, max_repetitions, request_id, &options).await
@@ -168,7 +164,7 @@
 
     /// Sets the value for a single SNMP object.
     #[cfg_attr(feature = "tracing", instrument)]
-    pub async fn set(&self, oid: ObjectIdentifier, value: ObjectValue) -> Result<ObjectValue, SnmpClientError> {
+    pub async fn set(&self, oid: &ObjectIdentifier, value: ObjectValue) -> Result<ObjectValue, SnmpClientError> {
         let options = self.get_operation_options();
         let request_id = self.request_id.fetch_add(1, Ordering::SeqCst);
         self.low_level_client.set(oid, value, request_id, &options).await
@@ -226,11 +222,7 @@
     /// and provide different results to a [`get_bulk`] operation than to an equivalent sequence of
     /// [`get_next`] operations. Therefore, [`walk`] is still provided.
     #[cfg_attr(feature = "tracing", instrument)]
-<<<<<<< HEAD
-    pub async fn walk_bulk(&self, top_oid: &ObjectIdentifier, non_repeaters: u32, max_repetitions: u32) -> Result<BTreeMap<ObjectIdentifier, ObjectValue>, SnmpClientError> {
-=======
-    pub async fn walk_bulk(&self, top_oid: ObjectIdentifier, max_repetitions: u32) -> Result<BTreeMap<ObjectIdentifier, ObjectValue>, SnmpClientError> {
->>>>>>> 341d3b08
+    pub async fn walk_bulk(&self, top_oid: &ObjectIdentifier, max_repetitions: u32) -> Result<BTreeMap<ObjectIdentifier, ObjectValue>, SnmpClientError> {
         // request_id is increased multiple times; cope with that
         let options = self.get_operation_options();
         let mut request_id = self.request_id.fetch_add(1, Ordering::SeqCst);
@@ -553,11 +545,7 @@
     fn process_bulk_results(
         &self,
         pdu: InnerPdu,
-<<<<<<< HEAD
-        prev_oid_opt: Option<&ObjectIdentifier>,
-=======
-        min_oid_opt: Option<ObjectIdentifier>,
->>>>>>> 341d3b08
+        min_oid_opt: Option<&ObjectIdentifier>,
         ensure_increasing: bool,
     ) -> Result<GetBulkResult, SnmpClientError> {
         let mut values = BTreeMap::new();
@@ -565,15 +553,9 @@
         let mut last_oid_opt = None;
 
         for binding in &pdu.variable_bindings {
-<<<<<<< HEAD
-            if let Some(prev_oid) = prev_oid_opt {
-                if &binding.name <= prev_oid {
-                    return Err(SnmpClientError::PrecedingValue { previous_oid: prev_oid.clone(), obtained: pdu.variable_bindings });
-=======
             if let Some(min_oid) = min_oid_opt {
-                if binding.name <= min_oid {
-                    return Err(SnmpClientError::PrecedingValue { previous_oid: min_oid, obtained: pdu.variable_bindings });
->>>>>>> 341d3b08
+                if &binding.name <= min_oid {
+                    return Err(SnmpClientError::PrecedingValue { previous_oid: min_oid.clone(), obtained: pdu.variable_bindings });
                 }
             }
 
@@ -712,7 +694,7 @@
     #[cfg_attr(feature = "tracing", instrument)]
     pub async fn set(
         &self,
-        oid: ObjectIdentifier,
+        oid: &ObjectIdentifier,
         value: ObjectValue,
         request_id: i32,
         options: &OperationOptions,
@@ -727,7 +709,7 @@
                 error_index: 0,
                 variable_bindings: vec![
                     VariableBinding {
-                        name: oid,
+                        name: oid.clone(),
                         value: BindingValue::Value(value),
                     },
                 ],
@@ -745,8 +727,8 @@
         }
         let binding = pdu.variable_bindings.remove(0);
 
-        if binding.name != oid {
-            return Err(SnmpClientError::UnexpectedValue { expected: oid, obtained: vec![binding] });
+        if &binding.name != oid {
+            return Err(SnmpClientError::UnexpectedValue { expected: oid.clone(), obtained: vec![binding] });
         }
 
         let value = match binding.value {
@@ -871,11 +853,7 @@
     #[cfg_attr(feature = "tracing", instrument)]
     pub async fn get_bulk(
         &self,
-<<<<<<< HEAD
-        prev_oid: &ObjectIdentifier,
-=======
-        oids: &[ObjectIdentifier],
->>>>>>> 341d3b08
+        oids: &[&ObjectIdentifier],
         non_repeaters: u32,
         max_repetitions: u32,
         request_id: i32,
@@ -883,7 +861,7 @@
     ) -> Result<GetBulkResult, SnmpClientError> {
         // prepare GetBulk message
         let variable_bindings: Vec<VariableBinding> = oids.iter()
-            .map(|oid| VariableBinding {
+            .map(|&oid| VariableBinding {
                 name: oid.clone(),
                 value: BindingValue::Unspecified,
             })
@@ -895,16 +873,7 @@
                 request_id,
                 non_repeaters,
                 max_repetitions,
-<<<<<<< HEAD
-                variable_bindings: vec![
-                    VariableBinding {
-                        name: prev_oid.clone(),
-                        value: BindingValue::Unspecified,
-                    },
-                ],
-=======
                 variable_bindings,
->>>>>>> 341d3b08
             }),
         };
         let pdu = self.send_receive(
@@ -914,7 +883,7 @@
             options.receive_timeout,
         ).await?;
 
-        let min_oid_opt = oids.iter().min().map(|o| o.clone());
+        let min_oid_opt = oids.iter().min().cloned();
         self.process_bulk_results(pdu, min_oid_opt, false)
     }
 
@@ -1063,12 +1032,7 @@
     #[cfg_attr(feature = "tracing", instrument)]
     pub async fn walk_bulk(
         &self,
-<<<<<<< HEAD
         top_oid: &ObjectIdentifier,
-        non_repeaters: u32,
-=======
-        top_oid: ObjectIdentifier,
->>>>>>> 341d3b08
         max_repetitions: u32,
         request_id: &mut i32,
         options: &OperationOptions,
@@ -1078,11 +1042,7 @@
         // keep calling get_bulk until one of the OIDs is no longer under top_oid
         let mut cur_oid = top_oid.clone();
         loop {
-<<<<<<< HEAD
-            let get_bulk_result = self.get_bulk(&cur_oid, non_repeaters, max_repetitions, *request_id, options).await;
-=======
-            let get_bulk_result = self.get_bulk(&[cur_oid], 0, max_repetitions, *request_id, options).await;
->>>>>>> 341d3b08
+            let get_bulk_result = self.get_bulk(&[&cur_oid], 0, max_repetitions, *request_id, options).await;
             *request_id += 1;
             match get_bulk_result {
                 Ok(get_bulk_result) => {
