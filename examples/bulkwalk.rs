use std::env::args;
use std::net::{IpAddr, SocketAddr};
use std::process::ExitCode;

use csnmp::{ObjectIdentifier, Snmp2cClient};
use tracing_subscriber;


#[global_allocator]
static ALLOC: dhat::Alloc = dhat::Alloc;


async fn run() -> ExitCode {
    tracing_subscriber::fmt::init();

    let args: Vec<String> = args().collect();
    if args.len() != 4 {
        eprintln!("Usage: bulkwalk IPADDR COMMUNITY OID");
        return ExitCode::FAILURE;
    }

    let ip_addr: IpAddr = args[1].parse()
        .expect("failed to parse IP address");
    let sock_addr = SocketAddr::from((ip_addr, 161));

    let community = Vec::from(args[2].as_bytes());
    let top_oid: ObjectIdentifier = args[3].parse().expect("failed to parse OID");

    let client_res = Snmp2cClient::new(
        sock_addr,
        community,
        Some("0.0.0.0:0".parse().unwrap()),
        None,
    ).await;
    let client = client_res.expect("failed to create SNMP client");

    let results_res = client.walk_bulk(
<<<<<<< HEAD
        &top_oid,
        0,
=======
        top_oid,
>>>>>>> 341d3b08
        10,
    ).await;
    let results = results_res.expect("failed to bulk-walk");

    for (oid, value) in results {
        println!("{}: {:?}", oid, value);
    }

    ExitCode::SUCCESS
}

fn main() -> ExitCode {
    let _profiler = dhat::Profiler::new_heap();

    tokio::runtime::Builder::new_multi_thread()
        .enable_all()
        .build()
        .expect("failed to build runtime")
        .block_on(run())
}<|MERGE_RESOLUTION|>--- conflicted
+++ resolved
@@ -34,15 +34,7 @@
     ).await;
     let client = client_res.expect("failed to create SNMP client");
 
-    let results_res = client.walk_bulk(
-<<<<<<< HEAD
-        &top_oid,
-        0,
-=======
-        top_oid,
->>>>>>> 341d3b08
-        10,
-    ).await;
+    let results_res = client.walk_bulk(&top_oid, 10).await;
     let results = results_res.expect("failed to bulk-walk");
 
     for (oid, value) in results {
